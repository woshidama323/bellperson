--- conflicted
+++ resolved
@@ -9,11 +9,7 @@
 homepage = "https://github.com/filecoin-project/bellman"
 license = "MIT/Apache-2.0"
 repository = "https://github.com/filecoin-project/bellman"
-<<<<<<< HEAD
-version = "0.12.5"
-=======
 version = "0.13.0"
->>>>>>> 80c9a9ce
 readme = "README.md"
 edition = "2018"
 
@@ -41,11 +37,7 @@
 tempfile = "3.1.0"
 
 # blst feature
-<<<<<<< HEAD
-blstrs = { version = "0.2.0", optional = true }
-=======
 blstrs = { version = "0.2", optional = true }
->>>>>>> 80c9a9ce
 
 # pairing feature
 paired = { version = "0.21.0", optional = true }
